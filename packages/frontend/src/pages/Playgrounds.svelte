--- conflicted
+++ resolved
@@ -8,11 +8,7 @@
 import { Button, EmptyScreen } from '@podman-desktop/ui-svelte';
 import { Table, TableColumn, TableRow, NavPage } from '@podman-desktop/ui-svelte';
 import type { Conversation } from '@shared/src/models/IPlaygroundMessage';
-<<<<<<< HEAD
-import { faMessage } from '@fortawesome/free-solid-svg-icons';
-=======
-import { faPlusCircle } from '@fortawesome/free-solid-svg-icons';
->>>>>>> d33de802
+import { faMessage, faPlusCircle } from '@fortawesome/free-solid-svg-icons';
 
 const columns = [
   new TableColumn<{}>('', { width: '40px', renderer: PlaygroundColumnIcon }),
